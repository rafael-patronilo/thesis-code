# How to run

1. Install docker
2. Clone the repository
3. Run the `./docker-build` bash script
4. Run `./docker-run IMG python src/__init__.py --help`.

Docker scripts are written in bash and expect a unix environment 
(they were run in a WSL2 Ubuntu environment). Both scripts
handle the removal of dangling images/containers.

The docker-run script mounts the appropriate directories. 
The script will attempt to reserve all available graphics cards for the docker container. 
This may lead to issue if you have multiple graphics cards and a few working on other tasks. 
There is currently not an option to configure this but it should be easy to edit the script.

To reproduce the experiments you will need to obtain the [XTRAINS dataset](https://bitbucket.org/xtrains/dataset/src/master/) and put it in `data/xtrains_dataset`

# Repository structure

Directory `src/core` contains tools are agnostic to the dataset used.
Remaining code is mostly specific to the XTRAINS dataset. 

Directory `storage` contains files relative to each experiment. More relevant:
- the 4 `storage/studies/xtrains_autoencoders_*` directories contain models and results from the experiments with autoencoders
- `storage/studies/xtrains_hn_1/C2_L128` contains the model and detailed results for the Hybrid Network C2_L128, whose results are summarized in the dissertation
- `storage/studies/xtrains_hn_1/C2_L128_untRN` contains the model and detailed results for the baseline network with which C2_L128 was compared in the dissertation

# Quality Disclaimer

Due to time constraints during development, 
I acknowledge that the code provided in this repository 
is bellow my personal quality standards. 

As I developed this project, I came to understand that 
many of my initial design decisions had made the 
implementation of certain features more difficult, and 
therefore severely impacted code quality.
I came to understand that I should have made use of more 
packages for deep learning, such as Keras, which would have 
provided more robust solutions to certain problems I approached.


While at some points I went back and corrected some design choices, 
I did not rewrite the whole codebase. 
This was mostly due mostly to time constraints but
also to preserve functionality of earlier experiments.

I provide this repository with the goal of facilitating the 
<<<<<<< HEAD
reproduction of the results in my dissertation. I cannot in good faith 
recommend its direct use for future projects, although you are free to 
=======
reproduction of the results in my thesis. I cannot in good faith 
recommend its direct use as it is for future projects, although you are free to 
>>>>>>> 3b001400
extract any parts that you find useful.

The code is under-documented, and there are not as many unit tests as
I would desire. There is however a significant amount of descriptive logging which
I throuroughly examing during development to assert everything had
the expected behaviour.

# System details
The models were trained in a Windows 11 computer within docker containers.

Training epochs with the XTRAINS dataset took a bit under 15 minutes each.

## Hardware details

| **Device**        | **Details**                                                      |
|-------------------|------------------------------------------------------------------|
| **GPU**           |`NVIDIA GeForce GTX 1060 6GB`                                     |
| **CPU**           |`Intel(R) Core(TM) i7-10700K CPU @ 3.80GHz` (16 threads, 8 cores) |
| **RAM**           | 32 GB                                                            |



 

## `nvidi-smi`
```
Thu Mar 20 09:38:10 2025       
+-----------------------------------------------------------------------------------------+
| NVIDIA-SMI 560.35.02              Driver Version: 560.94         CUDA Version: 12.6     |
|-----------------------------------------+------------------------+----------------------+
| GPU  Name                 Persistence-M | Bus-Id          Disp.A | Volatile Uncorr. ECC |
| Fan  Temp   Perf          Pwr:Usage/Cap |           Memory-Usage | GPU-Util  Compute M. |
|                                         |                        |               MIG M. |
|=========================================+========================+======================|
|   0  NVIDIA GeForce GTX 1060 6GB    On  |   00000000:01:00.0  On |                  N/A |
|  0%   36C    P8              8W /  180W |     804MiB /   6144MiB |      0%      Default |
|                                         |                        |                  N/A |
+-----------------------------------------+------------------------+----------------------+
```<|MERGE_RESOLUTION|>--- conflicted
+++ resolved
@@ -47,13 +47,8 @@
 also to preserve functionality of earlier experiments.
 
 I provide this repository with the goal of facilitating the 
-<<<<<<< HEAD
 reproduction of the results in my dissertation. I cannot in good faith 
 recommend its direct use for future projects, although you are free to 
-=======
-reproduction of the results in my thesis. I cannot in good faith 
-recommend its direct use as it is for future projects, although you are free to 
->>>>>>> 3b001400
 extract any parts that you find useful.
 
 The code is under-documented, and there are not as many unit tests as
